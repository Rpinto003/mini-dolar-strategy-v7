--- conflicted
+++ resolved
@@ -1,11 +1,6 @@
 data:
-<<<<<<< HEAD
-  db_path: "src/data/database/candles.db"
-  table_name: "candles"
-=======
-  db_path: 'src/data/market_data.db'
-  table_name: 'mini_dolar'
->>>>>>> 28d86201
+  db_path: 'src/data/candles.db'
+  table_name: 'candles'
   interval: '1min'
 
 backtest:
